package ackhandler

import (
	"errors"
	"fmt"
	"time"

	"github.com/quic-go/quic-go/internal/congestion"
	"github.com/quic-go/quic-go/internal/monotime"
	"github.com/quic-go/quic-go/internal/protocol"
	"github.com/quic-go/quic-go/internal/qerr"
	"github.com/quic-go/quic-go/internal/utils"
	"github.com/quic-go/quic-go/internal/wire"
	"github.com/quic-go/quic-go/qlog"
	"github.com/quic-go/quic-go/qlogwriter"
)

const (
	// Maximum reordering in time space before time based loss detection considers a packet lost.
	// Specified as an RTT multiplier.
	timeThreshold = 9.0 / 8
	// Maximum reordering in packets before packet threshold loss detection considers a packet lost.
	packetThreshold = 3
	// Before validating the client's address, the server won't send more than 3x bytes than it received.
	amplificationFactor = 3
	// We use Retry packets to derive an RTT estimate. Make sure we don't set the RTT to a super low value yet.
	minRTTAfterRetry = 5 * time.Millisecond
	// The PTO duration uses exponential backoff, but is truncated to a maximum value, as allowed by RFC 8961, section 4.4.
	maxPTODuration = 60 * time.Second
)

// Path probe packets are declared lost after this time.
const pathProbePacketLossTimeout = time.Second

type packetNumberSpace struct {
	history sentPacketHistory
	pns     packetNumberGenerator

	lossTime                   monotime.Time
	lastAckElicitingPacketTime monotime.Time

	largestAcked protocol.PacketNumber
	largestSent  protocol.PacketNumber
}

func newPacketNumberSpace(initialPN protocol.PacketNumber, isAppData bool) *packetNumberSpace {
	var pns packetNumberGenerator
	if isAppData {
		pns = newSkippingPacketNumberGenerator(initialPN, protocol.SkipPacketInitialPeriod, protocol.SkipPacketMaxPeriod)
	} else {
		pns = newSequentialPacketNumberGenerator(initialPN)
	}
	return &packetNumberSpace{
		history:      *newSentPacketHistory(isAppData),
		pns:          pns,
		largestSent:  protocol.InvalidPacketNumber,
		largestAcked: protocol.InvalidPacketNumber,
	}
}

type alarmTimer struct {
	Time            monotime.Time
	TimerType       qlog.TimerType
	EncryptionLevel protocol.EncryptionLevel
}

type sentPacketHandler struct {
	initialPackets   *packetNumberSpace
	handshakePackets *packetNumberSpace
	appDataPackets   *packetNumberSpace
	lostPackets      lostPacketTracker // only for application-data packet number space

	// Do we know that the peer completed address validation yet?
	// Always true for the server.
	peerCompletedAddressValidation bool
	bytesReceived                  protocol.ByteCount
	bytesSent                      protocol.ByteCount
	// Have we validated the peer's address yet?
	// Always true for the client.
	peerAddressValidated bool

	handshakeConfirmed bool

	ignorePacketsBelow func(protocol.PacketNumber)

	ackedPackets []packetWithPacketNumber // to avoid allocations in detectAndRemoveAckedPackets

	bytesInFlight protocol.ByteCount

	congestion congestion.SendAlgorithmWithDebugInfos
	rttStats   *utils.RTTStats
	connStats  *utils.ConnectionStats

	// The number of times a PTO has been sent without receiving an ack.
	ptoCount uint32
	ptoMode  SendMode
	// The number of PTO probe packets that should be sent.
	// Only applies to the application-data packet number space.
	numProbesToSend int

	// The alarm timeout
	alarm alarmTimer

	enableECN  bool
	ecnTracker ecnHandler

	perspective protocol.Perspective

	qlogger     qlogwriter.Recorder
	lastMetrics qlog.MetricsUpdated
	logger      utils.Logger
}

var _ SentPacketHandler = &sentPacketHandler{}

// clientAddressValidated indicates whether the address was validated beforehand by an address validation token.
// If the address was validated, the amplification limit doesn't apply. It has no effect for a client.
func NewSentPacketHandler(
	initialPN protocol.PacketNumber,
	initialMaxDatagramSize protocol.ByteCount,
	rttStats *utils.RTTStats,
	connStats *utils.ConnectionStats,
	clientAddressValidated bool,
	enableECN bool,
	ignorePacketsBelow func(protocol.PacketNumber),
	pers protocol.Perspective,
	maxPacingRate congestion.Bandwidth,
	qlogger qlogwriter.Recorder,
	logger utils.Logger,
<<<<<<< HEAD
) *sentPacketHandler {
=======
) SentPacketHandler {
	congestion := congestion.NewCubicSender(
		congestion.DefaultClock{},
		rttStats,
		connStats,
		initialMaxDatagramSize,
		true, // use Reno
		qlogger,
	)

>>>>>>> bbcc555f
	h := &sentPacketHandler{
		peerCompletedAddressValidation: pers == protocol.PerspectiveServer,
		peerAddressValidated:           pers == protocol.PerspectiveClient || clientAddressValidated,
		initialPackets:                 newPacketNumberSpace(initialPN, false),
		handshakePackets:               newPacketNumberSpace(0, false),
		appDataPackets:                 newPacketNumberSpace(0, true),
		lostPackets:                    *newLostPacketTracker(64),
		rttStats:                       rttStats,
		connStats:                      connStats,
<<<<<<< HEAD
=======
		congestion:                     congestion,
		ignorePacketsBelow:             ignorePacketsBelow,
>>>>>>> bbcc555f
		perspective:                    pers,
		qlogger:                        qlogger,
		logger:                         logger,
	}
	if maxPacingRate > 0 {
		h.congestion = congestion.NewBbrSender(
			rttStats,
			initialMaxDatagramSize,
			maxPacingRate,
			func() protocol.ByteCount {
				return h.bytesInFlight
			},
		)
	} else {
		h.congestion = congestion.NewCubicSender(
			congestion.DefaultClock{},
			rttStats,
			connStats,
			initialMaxDatagramSize,
			true, // use Reno
			qlogger,
		)
	}
	if enableECN {
		h.enableECN = true
		h.ecnTracker = newECNTracker(logger, qlogger)
	}
	return h
}

func (h *sentPacketHandler) removeFromBytesInFlight(p *packet) {
	if p.includedInBytesInFlight {
		if p.Length > h.bytesInFlight {
			panic("negative bytes_in_flight")
		}
		h.bytesInFlight -= p.Length
		p.includedInBytesInFlight = false
	}
}

func (h *sentPacketHandler) DropPackets(encLevel protocol.EncryptionLevel, now monotime.Time) {
	// The server won't await address validation after the handshake is confirmed.
	// This applies even if we didn't receive an ACK for a Handshake packet.
	if h.perspective == protocol.PerspectiveClient && encLevel == protocol.EncryptionHandshake {
		h.peerCompletedAddressValidation = true
	}
	// remove outstanding packets from bytes_in_flight
	if encLevel == protocol.EncryptionInitial || encLevel == protocol.EncryptionHandshake {
		pnSpace := h.getPacketNumberSpace(encLevel)
		// We might already have dropped this packet number space.
		if pnSpace == nil {
			return
		}
		for _, p := range pnSpace.history.Packets() {
			h.removeFromBytesInFlight(p)
		}
	}
	// drop the packet history
	//nolint:exhaustive // Not every packet number space can be dropped.
	switch encLevel {
	case protocol.EncryptionInitial:
		h.initialPackets = nil
	case protocol.EncryptionHandshake:
		// Dropping the handshake packet number space means that the handshake is confirmed,
		// see section 4.9.2 of RFC 9001.
		h.handshakeConfirmed = true
		h.handshakePackets = nil
	case protocol.Encryption0RTT:
		// This function is only called when 0-RTT is rejected,
		// and not when the client drops 0-RTT keys when the handshake completes.
		// When 0-RTT is rejected, all application data sent so far becomes invalid.
		// Delete the packets from the history and remove them from bytes_in_flight.
		for pn, p := range h.appDataPackets.history.Packets() {
			if p.EncryptionLevel != protocol.Encryption0RTT {
				break
			}
			h.removeFromBytesInFlight(p)
			h.appDataPackets.history.Remove(pn)
		}
	default:
		panic(fmt.Sprintf("Cannot drop keys for encryption level %s", encLevel))
	}
	if h.qlogger != nil && h.ptoCount != 0 {
		h.qlogger.RecordEvent(qlog.PTOCountUpdated{PTOCount: 0})
	}
	h.ptoCount = 0
	h.numProbesToSend = 0
	h.ptoMode = SendNone
	h.setLossDetectionTimer(now)
}

func (h *sentPacketHandler) ReceivedBytes(n protocol.ByteCount, t monotime.Time) {
	h.connStats.BytesReceived.Add(uint64(n))
	wasAmplificationLimit := h.isAmplificationLimited()
	h.bytesReceived += n
	if wasAmplificationLimit && !h.isAmplificationLimited() {
		h.setLossDetectionTimer(t)
	}
}

func (h *sentPacketHandler) ReceivedPacket(l protocol.EncryptionLevel, t monotime.Time) {
	h.connStats.PacketsReceived.Add(1)
	if h.perspective == protocol.PerspectiveServer && l == protocol.EncryptionHandshake && !h.peerAddressValidated {
		h.peerAddressValidated = true
		h.setLossDetectionTimer(t)
	}
}

func (h *sentPacketHandler) packetsInFlight() int {
	packetsInFlight := h.appDataPackets.history.Len()
	if h.handshakePackets != nil {
		packetsInFlight += h.handshakePackets.history.Len()
	}
	if h.initialPackets != nil {
		packetsInFlight += h.initialPackets.history.Len()
	}
	return packetsInFlight
}

func (h *sentPacketHandler) SentPacket(
	t monotime.Time,
	pn, largestAcked protocol.PacketNumber,
	streamFrames []StreamFrame,
	frames []Frame,
	encLevel protocol.EncryptionLevel,
	ecn protocol.ECN,
	size protocol.ByteCount,
	isPathMTUProbePacket bool,
	isPathProbePacket bool,
) {
	h.bytesSent += size
	h.connStats.BytesSent.Add(uint64(size))
	h.connStats.PacketsSent.Add(1)

	pnSpace := h.getPacketNumberSpace(encLevel)
	if h.logger.Debug() && (pnSpace.history.HasOutstandingPackets() || pnSpace.history.HasOutstandingPathProbes()) {
		for p := max(0, pnSpace.largestSent+1); p < pn; p++ {
			h.logger.Debugf("Skipping packet number %d", p)
		}
	}

	pnSpace.largestSent = pn
	isAckEliciting := len(streamFrames) > 0 || len(frames) > 0

	if isPathProbePacket {
		p := getPacket()
		p.SendTime = t
		p.EncryptionLevel = encLevel
		p.Length = size
		p.Frames = frames
		p.isPathProbePacket = true
		pnSpace.history.SentPathProbePacket(pn, p)
		h.setLossDetectionTimer(t)
		return
	}
	if isAckEliciting {
		pnSpace.lastAckElicitingPacketTime = t
		h.bytesInFlight += size
		if h.numProbesToSend > 0 {
			h.numProbesToSend--
		}
	}
	h.congestion.OnPacketSent(t, h.bytesInFlight, pn, size, isAckEliciting)

	if encLevel == protocol.Encryption1RTT && h.ecnTracker != nil {
		h.ecnTracker.SentPacket(pn, ecn)
	}

	if !isAckEliciting {
		pnSpace.history.SentNonAckElicitingPacket(pn)
		if !h.peerCompletedAddressValidation {
			h.setLossDetectionTimer(t)
		}
		return
	}

	p := getPacket()
	p.SendTime = t
	p.EncryptionLevel = encLevel
	p.Length = size
	p.LargestAcked = largestAcked
	p.StreamFrames = streamFrames
	p.Frames = frames
	p.IsPathMTUProbePacket = isPathMTUProbePacket
	p.includedInBytesInFlight = true

	pnSpace.history.SentAckElicitingPacket(pn, p)
	if h.qlogger != nil {
		h.qlogMetricsUpdated()
	}
	h.setLossDetectionTimer(t)
}

func (h *sentPacketHandler) qlogMetricsUpdated() {
	var metricsUpdatedEvent qlog.MetricsUpdated
	var updated bool
	if h.rttStats.HasMeasurement() {
		if h.lastMetrics.MinRTT != h.rttStats.MinRTT() {
			metricsUpdatedEvent.MinRTT = h.rttStats.MinRTT()
			h.lastMetrics.MinRTT = metricsUpdatedEvent.MinRTT
			updated = true
		}
		if h.lastMetrics.SmoothedRTT != h.rttStats.SmoothedRTT() {
			metricsUpdatedEvent.SmoothedRTT = h.rttStats.SmoothedRTT()
			h.lastMetrics.SmoothedRTT = metricsUpdatedEvent.SmoothedRTT
			updated = true
		}
		if h.lastMetrics.LatestRTT != h.rttStats.LatestRTT() {
			metricsUpdatedEvent.LatestRTT = h.rttStats.LatestRTT()
			h.lastMetrics.LatestRTT = metricsUpdatedEvent.LatestRTT
			updated = true
		}
		if h.lastMetrics.RTTVariance != h.rttStats.MeanDeviation() {
			metricsUpdatedEvent.RTTVariance = h.rttStats.MeanDeviation()
			h.lastMetrics.RTTVariance = metricsUpdatedEvent.RTTVariance
			updated = true
		}
	}
	if cwnd := h.congestion.GetCongestionWindow(); h.lastMetrics.CongestionWindow != int(cwnd) {
		metricsUpdatedEvent.CongestionWindow = int(cwnd)
		h.lastMetrics.CongestionWindow = metricsUpdatedEvent.CongestionWindow
		updated = true
	}
	if h.lastMetrics.BytesInFlight != int(h.bytesInFlight) {
		metricsUpdatedEvent.BytesInFlight = int(h.bytesInFlight)
		h.lastMetrics.BytesInFlight = metricsUpdatedEvent.BytesInFlight
		updated = true
	}
	if h.lastMetrics.PacketsInFlight != h.packetsInFlight() {
		metricsUpdatedEvent.PacketsInFlight = h.packetsInFlight()
		h.lastMetrics.PacketsInFlight = metricsUpdatedEvent.PacketsInFlight
		updated = true
	}
	if updated {
		h.qlogger.RecordEvent(metricsUpdatedEvent)
	}
}

func (h *sentPacketHandler) getPacketNumberSpace(encLevel protocol.EncryptionLevel) *packetNumberSpace {
	switch encLevel {
	case protocol.EncryptionInitial:
		return h.initialPackets
	case protocol.EncryptionHandshake:
		return h.handshakePackets
	case protocol.Encryption0RTT, protocol.Encryption1RTT:
		return h.appDataPackets
	default:
		panic("invalid packet number space")
	}
}

func (h *sentPacketHandler) ReceivedAck(ack *wire.AckFrame, encLevel protocol.EncryptionLevel, rcvTime monotime.Time) (bool /* contained 1-RTT packet */, error) {
	pnSpace := h.getPacketNumberSpace(encLevel)

	largestAcked := ack.LargestAcked()
	if largestAcked > pnSpace.largestSent {
		return false, &qerr.TransportError{
			ErrorCode:    qerr.ProtocolViolation,
			ErrorMessage: "received ACK for an unsent packet",
		}
	}

	// Servers complete address validation when a protected packet is received.
	if h.perspective == protocol.PerspectiveClient && !h.peerCompletedAddressValidation &&
		(encLevel == protocol.EncryptionHandshake || encLevel == protocol.Encryption1RTT) {
		h.peerCompletedAddressValidation = true
		h.logger.Debugf("Peer doesn't await address validation any longer.")
		// Make sure that the timer is reset, even if this ACK doesn't acknowledge any (ack-eliciting) packets.
		h.setLossDetectionTimer(rcvTime)
	}

	priorInFlight := h.bytesInFlight
	ackedPackets, err := h.detectAndRemoveAckedPackets(ack, encLevel)
	if err != nil || len(ackedPackets) == 0 {
		return false, err
	}
	// update the RTT, if the largest acked is newly acknowledged
	if len(ackedPackets) > 0 {
		if p := ackedPackets[len(ackedPackets)-1]; p.PacketNumber == ack.LargestAcked() && !p.isPathProbePacket {
			// don't use the ack delay for Initial and Handshake packets
			var ackDelay time.Duration
			if encLevel == protocol.Encryption1RTT {
				ackDelay = min(ack.DelayTime, h.rttStats.MaxAckDelay())
			}
			h.rttStats.UpdateRTT(rcvTime.Sub(p.SendTime), ackDelay)
			if h.logger.Debug() {
				h.logger.Debugf("\tupdated RTT: %s (σ: %s)", h.rttStats.SmoothedRTT(), h.rttStats.MeanDeviation())
			}
			h.congestion.MaybeExitSlowStart()
		}
	}

	// Only inform the ECN tracker about new 1-RTT ACKs if the ACK increases the largest acked.
	if encLevel == protocol.Encryption1RTT && h.ecnTracker != nil && largestAcked > pnSpace.largestAcked {
		congested := h.ecnTracker.HandleNewlyAcked(ackedPackets, int64(ack.ECT0), int64(ack.ECT1), int64(ack.ECNCE))
		if congested {
			h.congestion.OnCongestionEvent(largestAcked, 0, priorInFlight)
		}
	}

	pnSpace.largestAcked = max(pnSpace.largestAcked, largestAcked)

	h.detectLostPackets(rcvTime, encLevel)
	if encLevel == protocol.Encryption1RTT {
		h.detectLostPathProbes(rcvTime)
	}
	var acked1RTTPacket bool
	for _, p := range ackedPackets {
		if p.includedInBytesInFlight && !p.declaredLost {
			h.congestion.OnPacketAcked(p.PacketNumber, p.Length, priorInFlight, rcvTime)
		}
		if p.EncryptionLevel == protocol.Encryption1RTT {
			acked1RTTPacket = true
		}
		h.removeFromBytesInFlight(p.packet)
		if !p.isPathProbePacket {
			putPacket(p.packet)
		}
	}

	if intf, ok := h.congestion.(congestion.HandleAggregatedAcks); ok {
		intf.OnAcksEnd(priorInFlight, rcvTime)
	}

	// detect spurious losses for application data packets, if the ACK was not reordered
	if encLevel == protocol.Encryption1RTT && largestAcked == pnSpace.largestAcked {
		h.detectSpuriousLosses(
			ack,
			rcvTime.Add(-min(ack.DelayTime, h.rttStats.MaxAckDelay())),
		)
		// clean up lost packet history
		h.lostPackets.DeleteBefore(rcvTime.Add(-3 * h.rttStats.PTO(false)))
	}

	// After this point, we must not use ackedPackets any longer!
	// We've already returned the buffers.
	ackedPackets = nil    //nolint:ineffassign // This is just to be on the safe side.
	clear(h.ackedPackets) // make sure the memory is released
	h.ackedPackets = h.ackedPackets[:0]

	// Reset the pto_count unless the client is unsure if the server has validated the client's address.
	if h.peerCompletedAddressValidation {
		if h.qlogger != nil && h.ptoCount != 0 {
			h.qlogger.RecordEvent(qlog.PTOCountUpdated{PTOCount: 0})
		}
		h.ptoCount = 0
	}
	h.numProbesToSend = 0

	if h.qlogger != nil {
		h.qlogMetricsUpdated()
	}

	h.setLossDetectionTimer(rcvTime)
	return acked1RTTPacket, nil
}

func (h *sentPacketHandler) detectSpuriousLosses(ack *wire.AckFrame, ackTime monotime.Time) {
	var maxPacketReordering protocol.PacketNumber
	var maxTimeReordering time.Duration
	ackRangeIdx := len(ack.AckRanges) - 1
	var spuriousLosses []protocol.PacketNumber
	for pn, sendTime := range h.lostPackets.All() {
		ackRange := ack.AckRanges[ackRangeIdx]
		for pn > ackRange.Largest {
			// this should never happen, since detectSpuriousLosses is only called for ACKs that increase the largest acked
			if ackRangeIdx == 0 {
				break
			}
			ackRangeIdx--
			ackRange = ack.AckRanges[ackRangeIdx]
		}
		if pn < ackRange.Smallest {
			continue
		}
		if pn <= ackRange.Largest {
			packetReordering := h.appDataPackets.history.Difference(ack.LargestAcked(), pn)
			timeReordering := ackTime.Sub(sendTime)
			maxPacketReordering = max(maxPacketReordering, packetReordering)
			maxTimeReordering = max(maxTimeReordering, timeReordering)

			if h.qlogger != nil {
				h.qlogger.RecordEvent(qlog.SpuriousLoss{
					EncryptionLevel:  protocol.Encryption1RTT,
					PacketNumber:     pn,
					PacketReordering: uint64(packetReordering),
					TimeReordering:   timeReordering,
				})
			}
			spuriousLosses = append(spuriousLosses, pn)
		}
	}
	for _, pn := range spuriousLosses {
		h.lostPackets.Delete(pn)
	}
}

// Packets are returned in ascending packet number order.
func (h *sentPacketHandler) detectAndRemoveAckedPackets(ack *wire.AckFrame, encLevel protocol.EncryptionLevel) ([]packetWithPacketNumber, error) {
	if len(h.ackedPackets) > 0 {
		return nil, errors.New("ackhandler BUG: ackedPackets slice not empty")
	}

	pnSpace := h.getPacketNumberSpace(encLevel)

	if encLevel == protocol.Encryption1RTT {
		for p := range pnSpace.history.SkippedPackets() {
			if ack.AcksPacket(p) {
				return nil, &qerr.TransportError{
					ErrorCode:    qerr.ProtocolViolation,
					ErrorMessage: fmt.Sprintf("received an ACK for skipped packet number: %d (%s)", p, encLevel),
				}
			}
		}
	}

	var ackRangeIndex int
	lowestAcked := ack.LowestAcked()
	largestAcked := ack.LargestAcked()
	for pn, p := range pnSpace.history.Packets() {
		// ignore packets below the lowest acked
		if pn < lowestAcked {
			continue
		}
		if pn > largestAcked {
			break
		}

		if ack.HasMissingRanges() {
			ackRange := ack.AckRanges[len(ack.AckRanges)-1-ackRangeIndex]

			for pn > ackRange.Largest && ackRangeIndex < len(ack.AckRanges)-1 {
				ackRangeIndex++
				ackRange = ack.AckRanges[len(ack.AckRanges)-1-ackRangeIndex]
			}

			if pn < ackRange.Smallest { // packet not contained in ACK range
				continue
			}
			if pn > ackRange.Largest {
				return nil, fmt.Errorf("BUG: ackhandler would have acked wrong packet %d, while evaluating range %d -> %d", pn, ackRange.Smallest, ackRange.Largest)
			}
		}
		if p.isPathProbePacket {
			probePacket := pnSpace.history.RemovePathProbe(pn)
			// the probe packet might already have been declared lost
			if probePacket != nil {
				h.ackedPackets = append(h.ackedPackets, packetWithPacketNumber{PacketNumber: pn, packet: probePacket})
			}
			continue
		}
		h.ackedPackets = append(h.ackedPackets, packetWithPacketNumber{PacketNumber: pn, packet: p})
	}
	if h.logger.Debug() && len(h.ackedPackets) > 0 {
		pns := make([]protocol.PacketNumber, len(h.ackedPackets))
		for i, p := range h.ackedPackets {
			pns[i] = p.PacketNumber
		}
		h.logger.Debugf("\tnewly acked packets (%d): %d", len(pns), pns)
	}

	for _, p := range h.ackedPackets {
		if p.LargestAcked != protocol.InvalidPacketNumber && encLevel == protocol.Encryption1RTT && h.ignorePacketsBelow != nil {
			h.ignorePacketsBelow(p.LargestAcked + 1)
		}

		for _, f := range p.Frames {
			if f.Handler != nil {
				f.Handler.OnAcked(f.Frame)
			}
		}
		for _, f := range p.StreamFrames {
			if f.Handler != nil {
				f.Handler.OnAcked(f.Frame)
			}
		}
		if err := pnSpace.history.Remove(p.PacketNumber); err != nil {
			return nil, err
		}
	}
	// TODO: add support for the transport:packets_acked qlog event
	return h.ackedPackets, nil
}

func (h *sentPacketHandler) getLossTimeAndSpace() (monotime.Time, protocol.EncryptionLevel) {
	var encLevel protocol.EncryptionLevel
	var lossTime monotime.Time

	if h.initialPackets != nil {
		lossTime = h.initialPackets.lossTime
		encLevel = protocol.EncryptionInitial
	}
	if h.handshakePackets != nil && (lossTime.IsZero() || (!h.handshakePackets.lossTime.IsZero() && h.handshakePackets.lossTime.Before(lossTime))) {
		lossTime = h.handshakePackets.lossTime
		encLevel = protocol.EncryptionHandshake
	}
	if lossTime.IsZero() || (!h.appDataPackets.lossTime.IsZero() && h.appDataPackets.lossTime.Before(lossTime)) {
		lossTime = h.appDataPackets.lossTime
		encLevel = protocol.Encryption1RTT
	}
	return lossTime, encLevel
}

func (h *sentPacketHandler) getScaledPTO(includeMaxAckDelay bool) time.Duration {
	pto := h.rttStats.PTO(includeMaxAckDelay) << h.ptoCount
	if pto > maxPTODuration || pto <= 0 {
		return maxPTODuration
	}
	return pto
}

// same logic as getLossTimeAndSpace, but for lastAckElicitingPacketTime instead of lossTime
func (h *sentPacketHandler) getPTOTimeAndSpace(now monotime.Time) (pto monotime.Time, encLevel protocol.EncryptionLevel) {
	// We only send application data probe packets once the handshake is confirmed,
	// because before that, we don't have the keys to decrypt ACKs sent in 1-RTT packets.
	if !h.handshakeConfirmed && !h.hasOutstandingCryptoPackets() {
		if h.peerCompletedAddressValidation {
			return
		}
		t := now.Add(h.getScaledPTO(false))
		if h.initialPackets != nil {
			return t, protocol.EncryptionInitial
		}
		return t, protocol.EncryptionHandshake
	}

	if h.initialPackets != nil && h.initialPackets.history.HasOutstandingPackets() &&
		!h.initialPackets.lastAckElicitingPacketTime.IsZero() {
		encLevel = protocol.EncryptionInitial
		if t := h.initialPackets.lastAckElicitingPacketTime; !t.IsZero() {
			pto = t.Add(h.getScaledPTO(false))
		}
	}
	if h.handshakePackets != nil && h.handshakePackets.history.HasOutstandingPackets() &&
		!h.handshakePackets.lastAckElicitingPacketTime.IsZero() {
		t := h.handshakePackets.lastAckElicitingPacketTime.Add(h.getScaledPTO(false))
		if pto.IsZero() || (!t.IsZero() && t.Before(pto)) {
			pto = t
			encLevel = protocol.EncryptionHandshake
		}
	}
	if h.handshakeConfirmed && h.appDataPackets.history.HasOutstandingPackets() &&
		!h.appDataPackets.lastAckElicitingPacketTime.IsZero() {
		t := h.appDataPackets.lastAckElicitingPacketTime.Add(h.getScaledPTO(true))
		if pto.IsZero() || (!t.IsZero() && t.Before(pto)) {
			pto = t
			encLevel = protocol.Encryption1RTT
		}
	}
	return pto, encLevel
}

func (h *sentPacketHandler) hasOutstandingCryptoPackets() bool {
	if h.initialPackets != nil && h.initialPackets.history.HasOutstandingPackets() {
		return true
	}
	if h.handshakePackets != nil && h.handshakePackets.history.HasOutstandingPackets() {
		return true
	}
	return false
}

func (h *sentPacketHandler) setLossDetectionTimer(now monotime.Time) {
	oldAlarm := h.alarm // only needed in case tracing is enabled
	newAlarm := h.lossDetectionTime(now)
	h.alarm = newAlarm

	hasAlarm := !newAlarm.Time.IsZero()
	if !hasAlarm && !oldAlarm.Time.IsZero() {
		h.logger.Debugf("Canceling loss detection timer.")
		if h.qlogger != nil {
			h.qlogger.RecordEvent(qlog.LossTimerUpdated{
				Type: qlog.LossTimerUpdateTypeCancelled,
			})
		}
	}

	if h.qlogger != nil && hasAlarm && newAlarm != oldAlarm {
		h.qlogger.RecordEvent(qlog.LossTimerUpdated{
			Type:      qlog.LossTimerUpdateTypeSet,
			TimerType: newAlarm.TimerType,
			EncLevel:  newAlarm.EncryptionLevel,
			Time:      newAlarm.Time.ToTime(),
		})
	}
}

func (h *sentPacketHandler) lossDetectionTime(now monotime.Time) alarmTimer {
	// cancel the alarm if no packets are outstanding
	if h.peerCompletedAddressValidation && !h.hasOutstandingCryptoPackets() &&
		!h.appDataPackets.history.HasOutstandingPackets() && !h.appDataPackets.history.HasOutstandingPathProbes() {
		return alarmTimer{}
	}

	// cancel the alarm if amplification limited
	if h.isAmplificationLimited() {
		return alarmTimer{}
	}

	var pathProbeLossTime monotime.Time
	if h.appDataPackets.history.HasOutstandingPathProbes() {
		if _, p := h.appDataPackets.history.FirstOutstandingPathProbe(); p != nil {
			pathProbeLossTime = p.SendTime.Add(pathProbePacketLossTimeout)
		}
	}

	// early retransmit timer or time loss detection
	lossTime, encLevel := h.getLossTimeAndSpace()
	if !lossTime.IsZero() && (pathProbeLossTime.IsZero() || lossTime.Before(pathProbeLossTime)) {
		return alarmTimer{
			Time:            lossTime,
			TimerType:       qlog.TimerTypeACK,
			EncryptionLevel: encLevel,
		}
	}
	ptoTime, encLevel := h.getPTOTimeAndSpace(now)
	if !ptoTime.IsZero() && (pathProbeLossTime.IsZero() || ptoTime.Before(pathProbeLossTime)) {
		return alarmTimer{
			Time:            ptoTime,
			TimerType:       qlog.TimerTypePTO,
			EncryptionLevel: encLevel,
		}
	}
	if !pathProbeLossTime.IsZero() {
		return alarmTimer{
			Time:            pathProbeLossTime,
			TimerType:       qlog.TimerTypePathProbe,
			EncryptionLevel: protocol.Encryption1RTT,
		}
	}
	return alarmTimer{}
}

func (h *sentPacketHandler) detectLostPathProbes(now monotime.Time) {
	if !h.appDataPackets.history.HasOutstandingPathProbes() {
		return
	}
	lossTime := now.Add(-pathProbePacketLossTimeout)
	// RemovePathProbe cannot be called while iterating.
	var lostPathProbes []packetWithPacketNumber
	for pn, p := range h.appDataPackets.history.PathProbes() {
		if !p.SendTime.After(lossTime) {
			lostPathProbes = append(lostPathProbes, packetWithPacketNumber{PacketNumber: pn, packet: p})
		}
	}
	for _, p := range lostPathProbes {
		for _, f := range p.Frames {
			f.Handler.OnLost(f.Frame)
		}
		h.appDataPackets.history.RemovePathProbe(p.PacketNumber)
	}
}

func (h *sentPacketHandler) detectLostPackets(now monotime.Time, encLevel protocol.EncryptionLevel) {
	pnSpace := h.getPacketNumberSpace(encLevel)
	pnSpace.lossTime = 0

	maxRTT := float64(max(h.rttStats.LatestRTT(), h.rttStats.SmoothedRTT()))
	lossDelay := time.Duration(timeThreshold * maxRTT)

	// Minimum time of granularity before packets are deemed lost.
	lossDelay = max(lossDelay, protocol.TimerGranularity)

	// Packets sent before this time are deemed lost.
	lostSendTime := now.Add(-lossDelay)

	priorInFlight := h.bytesInFlight
	for pn, p := range pnSpace.history.Packets() {
		if pn > pnSpace.largestAcked {
			break
		}

		var packetLost bool
		if !p.SendTime.After(lostSendTime) {
			packetLost = true
			if !p.isPathProbePacket {
				if h.logger.Debug() {
					h.logger.Debugf("\tlost packet %d (time threshold)", pn)
				}
				if h.qlogger != nil {
					h.qlogger.RecordEvent(qlog.PacketLost{
						Header: qlog.PacketHeader{
							PacketType:   qlog.EncryptionLevelToPacketType(p.EncryptionLevel),
							PacketNumber: pn,
						},
						Trigger: qlog.PacketLossTimeThreshold,
					})
				}
			}
		} else if pnSpace.history.Difference(pnSpace.largestAcked, pn) >= packetThreshold {
			packetLost = true
			if !p.isPathProbePacket {
				if h.logger.Debug() {
					h.logger.Debugf("\tlost packet %d (reordering threshold)", pn)
				}
				if h.qlogger != nil {
					h.qlogger.RecordEvent(qlog.PacketLost{
						Header: qlog.PacketHeader{
							PacketType:   qlog.EncryptionLevelToPacketType(p.EncryptionLevel),
							PacketNumber: pn,
						},
						Trigger: qlog.PacketLossReorderingThreshold,
					})
				}
			}
		} else if pnSpace.lossTime.IsZero() {
			// Note: This conditional is only entered once per call
			lossTime := p.SendTime.Add(lossDelay)
			if h.logger.Debug() {
				h.logger.Debugf("\tsetting loss timer for packet %d (%s) to %s (in %s)", pn, encLevel, lossDelay, lossTime)
			}
			pnSpace.lossTime = lossTime
		}
		if packetLost {
			if encLevel == protocol.Encryption0RTT || encLevel == protocol.Encryption1RTT {
				h.lostPackets.Add(pn, p.SendTime)
			}
			pnSpace.history.DeclareLost(pn)
			if !p.isPathProbePacket {
				// the bytes in flight need to be reduced no matter if the frames in this packet will be retransmitted
				h.removeFromBytesInFlight(p)
				h.queueFramesForRetransmission(p)
				if !p.IsPathMTUProbePacket {
					h.congestion.OnCongestionEvent(pn, p.Length, priorInFlight)
				}
				if encLevel == protocol.Encryption1RTT && h.ecnTracker != nil {
					h.ecnTracker.LostPacket(pn)
				}
			}
		}
	}
}

func (h *sentPacketHandler) OnLossDetectionTimeout(now monotime.Time) error {
	defer h.setLossDetectionTimer(now)

	if h.handshakeConfirmed {
		h.detectLostPathProbes(now)
	}

	earliestLossTime, encLevel := h.getLossTimeAndSpace()
	if !earliestLossTime.IsZero() {
		if h.logger.Debug() {
			h.logger.Debugf("Loss detection alarm fired in loss timer mode. Loss time: %s", earliestLossTime)
		}
		if h.qlogger != nil {
			h.qlogger.RecordEvent(qlog.LossTimerUpdated{
				Type:      qlog.LossTimerUpdateTypeExpired,
				TimerType: qlog.TimerTypeACK,
				EncLevel:  encLevel,
			})
		}
		// Early retransmit or time loss detection
		h.detectLostPackets(now, encLevel)
		return nil
	}

	// PTO
	// When all outstanding are acknowledged, the alarm is canceled in setLossDetectionTimer.
	// However, there's no way to reset the timer in the connection.
	// When OnLossDetectionTimeout is called, we therefore need to make sure that there are
	// actually packets outstanding.
	if h.bytesInFlight == 0 && !h.peerCompletedAddressValidation {
		h.ptoCount++
		h.numProbesToSend++
		if h.initialPackets != nil {
			h.ptoMode = SendPTOInitial
		} else if h.handshakePackets != nil {
			h.ptoMode = SendPTOHandshake
		} else {
			return errors.New("sentPacketHandler BUG: PTO fired, but bytes_in_flight is 0 and Initial and Handshake already dropped")
		}
		return nil
	}

	ptoTime, encLevel := h.getPTOTimeAndSpace(now)
	if ptoTime.IsZero() {
		return nil
	}
	ps := h.getPacketNumberSpace(encLevel)
	if !ps.history.HasOutstandingPackets() && !ps.history.HasOutstandingPathProbes() && !h.peerCompletedAddressValidation {
		return nil
	}
	h.ptoCount++
	if h.logger.Debug() {
		h.logger.Debugf("Loss detection alarm for %s fired in PTO mode. PTO count: %d", encLevel, h.ptoCount)
	}
	if h.qlogger != nil {
		h.qlogger.RecordEvent(qlog.LossTimerUpdated{
			Type:      qlog.LossTimerUpdateTypeExpired,
			TimerType: qlog.TimerTypePTO,
			EncLevel:  encLevel,
		})
		h.qlogger.RecordEvent(qlog.PTOCountUpdated{PTOCount: h.ptoCount})
	}
	h.numProbesToSend += 2
	//nolint:exhaustive // We never arm a PTO timer for 0-RTT packets.
	switch encLevel {
	case protocol.EncryptionInitial:
		h.ptoMode = SendPTOInitial
	case protocol.EncryptionHandshake:
		h.ptoMode = SendPTOHandshake
	case protocol.Encryption1RTT:
		// skip a packet number in order to elicit an immediate ACK
		pn := h.PopPacketNumber(protocol.Encryption1RTT)
		h.getPacketNumberSpace(protocol.Encryption1RTT).history.SkippedPacket(pn)
		h.ptoMode = SendPTOAppData
	default:
		return fmt.Errorf("PTO timer in unexpected encryption level: %s", encLevel)
	}
	return nil
}

func (h *sentPacketHandler) GetLossDetectionTimeout() monotime.Time {
	return h.alarm.Time
}

func (h *sentPacketHandler) ECNMode(isShortHeaderPacket bool) protocol.ECN {
	if !h.enableECN {
		return protocol.ECNUnsupported
	}
	if !isShortHeaderPacket {
		return protocol.ECNNon
	}
	return h.ecnTracker.Mode()
}

func (h *sentPacketHandler) PeekPacketNumber(encLevel protocol.EncryptionLevel) (protocol.PacketNumber, protocol.PacketNumberLen) {
	pnSpace := h.getPacketNumberSpace(encLevel)
	pn := pnSpace.pns.Peek()
	// See section 17.1 of RFC 9000.
	return pn, protocol.PacketNumberLengthForHeader(pn, pnSpace.largestAcked)
}

func (h *sentPacketHandler) PopPacketNumber(encLevel protocol.EncryptionLevel) protocol.PacketNumber {
	pnSpace := h.getPacketNumberSpace(encLevel)
	skipped, pn := pnSpace.pns.Pop()
	if skipped {
		skippedPN := pn - 1
		pnSpace.history.SkippedPacket(skippedPN)
		if h.logger.Debug() {
			h.logger.Debugf("Skipping packet number %d", skippedPN)
		}
	}
	return pn
}

func (h *sentPacketHandler) SendMode(now monotime.Time) SendMode {
	numTrackedPackets := h.appDataPackets.history.Len()
	if h.initialPackets != nil {
		numTrackedPackets += h.initialPackets.history.Len()
	}
	if h.handshakePackets != nil {
		numTrackedPackets += h.handshakePackets.history.Len()
	}

	if h.isAmplificationLimited() {
		h.logger.Debugf("Amplification window limited. Received %d bytes, already sent out %d bytes", h.bytesReceived, h.bytesSent)
		return SendNone
	}
	// Don't send any packets if we're keeping track of the maximum number of packets.
	// Note that since MaxOutstandingSentPackets is smaller than MaxTrackedSentPackets,
	// we will stop sending out new data when reaching MaxOutstandingSentPackets,
	// but still allow sending of retransmissions and ACKs.
	if numTrackedPackets >= protocol.MaxTrackedSentPackets {
		if h.logger.Debug() {
			h.logger.Debugf("Limited by the number of tracked packets: tracking %d packets, maximum %d", numTrackedPackets, protocol.MaxTrackedSentPackets)
		}
		return SendNone
	}
	if h.numProbesToSend > 0 {
		return h.ptoMode
	}
	// Only send ACKs if we're congestion limited.
	if !h.congestion.CanSend(h.bytesInFlight) {
		if h.logger.Debug() {
			h.logger.Debugf("Congestion limited: bytes in flight %d, window %d", h.bytesInFlight, h.congestion.GetCongestionWindow())
		}
		return SendAck
	}
	if numTrackedPackets >= protocol.MaxOutstandingSentPackets {
		if h.logger.Debug() {
			h.logger.Debugf("Max outstanding limited: tracking %d packets, maximum: %d", numTrackedPackets, protocol.MaxOutstandingSentPackets)
		}
		return SendAck
	}
	if !h.congestion.HasPacingBudget(now) {
		return SendPacingLimited
	}
	return SendAny
}

func (h *sentPacketHandler) TimeUntilSend() monotime.Time {
	return h.congestion.TimeUntilSend(h.bytesInFlight)
}

func (h *sentPacketHandler) SetMaxDatagramSize(s protocol.ByteCount) {
	h.congestion.SetMaxDatagramSize(s)
}

func (h *sentPacketHandler) isAmplificationLimited() bool {
	if h.peerAddressValidated {
		return false
	}
	return h.bytesSent >= amplificationFactor*h.bytesReceived
}

func (h *sentPacketHandler) QueueProbePacket(encLevel protocol.EncryptionLevel) bool {
	pnSpace := h.getPacketNumberSpace(encLevel)
	pn, p := pnSpace.history.FirstOutstanding()
	if p == nil {
		return false
	}
	h.queueFramesForRetransmission(p)
	// TODO: don't declare the packet lost here.
	// Keep track of acknowledged frames instead.
	h.removeFromBytesInFlight(p)
	pnSpace.history.DeclareLost(pn)
	return true
}

func (h *sentPacketHandler) queueFramesForRetransmission(p *packet) {
	if len(p.Frames) == 0 && len(p.StreamFrames) == 0 {
		panic("no frames")
	}
	for _, f := range p.Frames {
		if f.Handler != nil {
			f.Handler.OnLost(f.Frame)
		}
	}
	for _, f := range p.StreamFrames {
		if f.Handler != nil {
			f.Handler.OnLost(f.Frame)
		}
	}
	p.StreamFrames = nil
	p.Frames = nil
}

func (h *sentPacketHandler) ResetForRetry(now monotime.Time) {
	h.bytesInFlight = 0
	var firstPacketSendTime monotime.Time
	for _, p := range h.initialPackets.history.Packets() {
		if firstPacketSendTime.IsZero() {
			firstPacketSendTime = p.SendTime
		}
		if !p.declaredLost {
			h.queueFramesForRetransmission(p)
		}
	}
	// All application data packets sent at this point are 0-RTT packets.
	// In the case of a Retry, we can assume that the server dropped all of them.
	for _, p := range h.appDataPackets.history.Packets() {
		if !p.declaredLost {
			h.queueFramesForRetransmission(p)
		}
	}

	// Only use the Retry to estimate the RTT if we didn't send any retransmission for the Initial.
	// Otherwise, we don't know which Initial the Retry was sent in response to.
	if h.ptoCount == 0 {
		// Don't set the RTT to a value lower than 5ms here.
		h.rttStats.UpdateRTT(max(minRTTAfterRetry, now.Sub(firstPacketSendTime)), 0)
		if h.logger.Debug() {
			h.logger.Debugf("\tupdated RTT: %s (σ: %s)", h.rttStats.SmoothedRTT(), h.rttStats.MeanDeviation())
		}
		if h.qlogger != nil {
			h.qlogMetricsUpdated()
		}
	}
	h.initialPackets = newPacketNumberSpace(h.initialPackets.pns.Peek(), false)
	h.appDataPackets = newPacketNumberSpace(h.appDataPackets.pns.Peek(), true)
	oldAlarm := h.alarm
	h.alarm = alarmTimer{}
	if h.qlogger != nil {
		h.qlogger.RecordEvent(qlog.PTOCountUpdated{PTOCount: 0})
		if !oldAlarm.Time.IsZero() {
			h.qlogger.RecordEvent(qlog.LossTimerUpdated{
				Type: qlog.LossTimerUpdateTypeCancelled,
			})
		}
	}
	h.ptoCount = 0
}

func (h *sentPacketHandler) MigratedPath(now monotime.Time, initialMaxDatagramSize protocol.ByteCount) {
	h.rttStats.ResetForPathMigration()
	for pn, p := range h.appDataPackets.history.Packets() {
		h.appDataPackets.history.DeclareLost(pn)
		if !p.isPathProbePacket {
			h.removeFromBytesInFlight(p)
			h.queueFramesForRetransmission(p)
		}
	}
	for pn := range h.appDataPackets.history.PathProbes() {
		h.appDataPackets.history.RemovePathProbe(pn)
	}
	h.congestion = congestion.NewCubicSender(
		congestion.DefaultClock{},
		h.rttStats,
		h.connStats,
		initialMaxDatagramSize,
		true, // use Reno
		h.qlogger,
	)
	h.setLossDetectionTimer(now)
}<|MERGE_RESOLUTION|>--- conflicted
+++ resolved
@@ -127,20 +127,7 @@
 	maxPacingRate congestion.Bandwidth,
 	qlogger qlogwriter.Recorder,
 	logger utils.Logger,
-<<<<<<< HEAD
-) *sentPacketHandler {
-=======
 ) SentPacketHandler {
-	congestion := congestion.NewCubicSender(
-		congestion.DefaultClock{},
-		rttStats,
-		connStats,
-		initialMaxDatagramSize,
-		true, // use Reno
-		qlogger,
-	)
-
->>>>>>> bbcc555f
 	h := &sentPacketHandler{
 		peerCompletedAddressValidation: pers == protocol.PerspectiveServer,
 		peerAddressValidated:           pers == protocol.PerspectiveClient || clientAddressValidated,
@@ -150,11 +137,7 @@
 		lostPackets:                    *newLostPacketTracker(64),
 		rttStats:                       rttStats,
 		connStats:                      connStats,
-<<<<<<< HEAD
-=======
-		congestion:                     congestion,
 		ignorePacketsBelow:             ignorePacketsBelow,
->>>>>>> bbcc555f
 		perspective:                    pers,
 		qlogger:                        qlogger,
 		logger:                         logger,
