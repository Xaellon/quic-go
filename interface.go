--- conflicted
+++ resolved
@@ -186,7 +186,9 @@
 	Allow0RTT bool
 	// Enable QUIC datagram support (RFC 9221).
 	EnableDatagrams bool
-<<<<<<< HEAD
+	// Enable QUIC Stream Resets with Partial Delivery.
+	// See https://datatracker.ietf.org/doc/html/draft-ietf-quic-reliable-stream-reset-07.
+	EnableStreamResetPartialDelivery bool
 	// MaxPacingRate is the maximum rate at which packets are sent, in bits per second (bps).
 	// It is used to limit the bandwidth used by a connection.
 	// This value must be set and cannot be zero.
@@ -194,12 +196,6 @@
 	MaxPacingRate uint64
 
 	Tracer func(context.Context, logging.Perspective, ConnectionID) *logging.ConnectionTracer
-=======
-	// Enable QUIC Stream Resets with Partial Delivery.
-	// See https://datatracker.ietf.org/doc/html/draft-ietf-quic-reliable-stream-reset-07.
-	EnableStreamResetPartialDelivery bool
-	Tracer                           func(context.Context, logging.Perspective, ConnectionID) *logging.ConnectionTracer
->>>>>>> 0a9c6ea4
 }
 
 // ClientHelloInfo contains information about an incoming connection attempt.
