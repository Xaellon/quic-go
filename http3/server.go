--- conflicted
+++ resolved
@@ -574,19 +574,8 @@
 	fp := &frameParser{closeConn: conn.CloseWithError, r: str}
 	frame, err := fp.ParseNext(qlogger)
 	if err != nil {
-<<<<<<< HEAD
-		if !errors.Is(err, errHijacked) {
-			str.CancelRead(quic.StreamErrorCode(ErrCodeRequestIncomplete))
-			str.CancelWrite(quic.StreamErrorCode(ErrCodeRequestIncomplete))
-		} else {
-			conn.streamMx.Lock()
-			delete(conn.streams, str.StreamID())
-			conn.streamMx.Unlock()
-		}
-=======
 		str.CancelRead(quic.StreamErrorCode(ErrCodeRequestIncomplete))
 		str.CancelWrite(quic.StreamErrorCode(ErrCodeRequestIncomplete))
->>>>>>> 4a8af226
 		return
 	}
 	hf, ok := frame.(*headersFrame)
